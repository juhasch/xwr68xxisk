"""Simple Bokeh GUI for the xwr68xxisk radar sensor evaluation kit."""

import numpy as np
import panel as pn
import holoviews as hv
from bokeh.plotting import figure
from bokeh.models import ColorBar, LinearColorMapper, ColumnDataSource
import colorcet as cc
from xwr68xxisk.radar import XWR68xxRadar, RadarConnectionError, AWR2544Radar
from xwr68xxisk.parse import RadarData
import time
import os
import logging
from datetime import datetime
from panel.widgets import TextAreaInput, StaticText, Button, FileInput, Select, FloatSlider, Checkbox
from xwr68xxisk.radar import RadarConnection, create_radar
import socket
from xwr68xxisk import defaultconfig

logger = logging.getLogger(__name__)

TIMER_PERIOD = 90

# Initialize extensions (fix order and syntax)
hv.extension('bokeh')
pn.extension(design="material", sizing_mode="stretch_width")


class RadarGUI:
    def __init__(self):
        # Initialize radar connection
        # Note: Actual connection to the physical device happens later via connect() method
        self.radar = None
        self.radar_type = None  # Will be set during connection
        
        # Load default configuration - will be set when radar type is detected
        self.config_file = None
        
        # Add timing variable
        self.last_update_time = None
        
        # Initialize plot data
        self.scatter_source = None
        self.color_mapper = LinearColorMapper(palette=cc.rainbow, low=-1, high=1)
        
        # Recording state
        self.is_recording = False
        self.recording_dir = "recordings"
        self.recording_file = None
        
        # Create controls
        self.load_config_button = pn.widgets.FileInput(name='Load Config', accept='.cfg')
        self.connect_button = pn.widgets.Button(name='Connect to Sensor', button_type='primary')
        self.start_button = pn.widgets.Button(name='Start', button_type='primary')
        self.stop_button = pn.widgets.Button(name='Stop', button_type='danger')
        self.record_button = pn.widgets.Button(name='Start Recording', button_type='primary')
        self.exit_button = pn.widgets.Button(name='Exit', button_type='danger')
        
        # Parameters panel controls
        self.modify_params_checkbox = pn.widgets.Checkbox(name='Modify Parameters', value=False)
        self.clutter_removal_checkbox = pn.widgets.Checkbox(name='Static Clutter Removal', value=False)
        self.frame_period_slider = pn.widgets.FloatSlider(name='Frame Period (ms)', start=50, end=1000, value=100, step=10)
        self.mob_enabled_checkbox = pn.widgets.Checkbox(name='Multi-object Beamforming', value=False)
        self.mob_threshold_slider = pn.widgets.FloatSlider(name='MOB Threshold', start=0, end=1, value=0.5, step=0.01)
        
        # Create floating panel for parameters
        self.params_panel = pn.layout.FloatPanel(
            pn.Column(
                self.clutter_removal_checkbox,
                self.frame_period_slider,
                self.mob_enabled_checkbox,
                self.mob_threshold_slider
            ),
            name='Radar Parameters',
            margin=20,
            width=300,
            position='right-top',
            visible=False,
            styles={
                'position': 'fixed',
                'top': '80px',
                'right': '20px',
                'z-index': '1000',
                'background': 'white',
                'border': '1px solid #ddd',
                'border-radius': '5px',
                'box-shadow': '0 2px 4px rgba(0,0,0,0.1)'
            }
        )
        
        # Set up callbacks
        self.load_config_button.param.watch(self._load_config_callback, 'value')
        self.connect_button.on_click(self._connect_callback)
        self.start_button.on_click(self._start_callback)
        self.stop_button.on_click(self._stop_callback)
        self.record_button.on_click(self._record_callback)
        self.exit_button.on_click(self._exit_callback)
        self.modify_params_checkbox.param.watch(self._toggle_params_panel, 'value')
        self.clutter_removal_checkbox.param.watch(self._clutter_removal_callback, 'value')
        self.frame_period_slider.param.watch(self._frame_period_callback, 'value')
        self.mob_enabled_checkbox.param.watch(self._mob_enabled_callback, 'value')
        self.mob_threshold_slider.param.watch(self._mob_threshold_callback, 'value')
        
        self.start_button.disabled = True
        self.stop_button.disabled = True
        self.record_button.disabled = True
        
        # Create plot
        self.plot = self.create_plot()
        
        # Add configuration modal components
        self.config_modal = pn.Column(
            pn.Row(
                pn.pane.Markdown('## Sensor Configuration'),
                pn.layout.HSpacer(),
                pn.widgets.Button(name='✕', width=30, align='end'),
                sizing_mode='stretch_width'
            ),
            TextAreaInput(
                name="Configuration",
                height=300,
                width=750,
                value="",  # Will be loaded from file
            ),
            pn.Row(
                Button(name="Save", button_type="primary", width=100),
                Button(name="Cancel", width=100),
            ),
            TextAreaInput(
                name="**Sensor Information**",
                value="Connect to sensor to see version information",
                height=200,
                disabled=True,
                styles={
                    'font-family': 'monospace',
                    'white-space': 'pre',
                    'overflow': 'auto',
                    'resize': 'none',
                    'color': '#000000 !important',
                    'background': '#ffffff',
                    'padding': '10px',
                    'word-wrap': 'break-word',
                    'border': '1px solid #cccccc',
                    'opacity': '1',
                    '-webkit-text-fill-color': '#000000'
                }
            ),
            visible=False,
            width=800,
            height=600,
            css_classes=['modal', 'modal-content'],
        )
        
        # Add configuration button to open modal
        self.config_button = Button(
            name="Configure Sensor",
            button_type="primary",
            disabled=True  # Initially disabled until connected
        )
        
        # Get references to modal buttons
        self.close_button = self.config_modal[0][2]
        self.config_text = self.config_modal[1]
        self.save_button = self.config_modal[2][0]
        self.cancel_button = self.config_modal[2][1]
        self.version_info = self.config_modal[3]
        
        # Set up callbacks
        self.config_button.on_click(self._show_config_modal)
        self.close_button.on_click(self._hide_config_modal)
        self.cancel_button.on_click(self._hide_config_modal)
        self.save_button.on_click(self._save_config)
        
        # Create layout
        self.layout = self.create_layout()
        
        # Initialize periodic callback (disabled by default)
        self.periodic_callback = None
        self.is_running = False
        
        # Set initial configuration text
        self.config_text.value = "# Connect to sensor to load configuration"
    
    def _load_config_callback(self, event):
        """Handle loading of configuration file."""
        if event.new:  # Check if a file was actually uploaded
            self.config_file = event.new.decode('utf-8')
            logger.info("Loaded configuration file")
    
    def _clutter_removal_callback(self, event):
        """Handle clutter removal checkbox changes."""
        if self.radar and self.radar.is_connected():
            self.radar.clutterRemoval = event.new
            logger.info(f"Clutter removal {'enabled' if event.new else 'disabled'}")
    
    def _connect_callback(self, event):
        """Handle connection to sensor."""
        try:
            self.connect_button.loading = True
            logger.info("Attempting to connect to sensor...")
            
            # Auto-detect radar type
            if not self._detect_radar_type():
                raise RadarConnectionError("No supported radar detected")
            
            logger.info(f"Creating {self.radar_type} radar instance")
            self.radar = create_radar(self.radar_type)
            
            # Now connect with the appropriate configuration
            self.radar.connect(self.config_file)
            
            # Update version info in the modal
            if self.radar.version_info:
                formatted_info = '\n'.join(str(line) for line in self.radar.version_info)
                self.version_info.value = formatted_info
                
            # Set the configuration text directly
            if self.config_file:
                self.config_text.value = self.config_file
            
            # Initialize parameter controls with current radar settings
            if self.radar.is_connected():
                # Enable all parameter controls
                self.clutter_removal_checkbox.disabled = False
                self.frame_period_slider.disabled = False
                self.mob_enabled_checkbox.disabled = False
                # MOB threshold is only enabled if MOB is enabled
                self.mob_threshold_slider.disabled = not self.mob_enabled_checkbox.value
                
                # Set initial values from radar if available
                try:
                    self.clutter_removal_checkbox.value = self.radar.clutterRemoval
                    self.frame_period_slider.value = self.radar.frame_period
                    self.mob_enabled_checkbox.value = self.radar.mob_enabled
                    self.mob_threshold_slider.value = self.radar.mob_threshold
                except Exception as e:
                    logger.warning(f"Could not initialize all parameter values: {e}")
            
            self.connect_button.loading = False
            self.connect_button.name = "Connected"
            self.connect_button.button_type = "success"
            self.start_button.disabled = False
            self.config_button.disabled = False
            self.connect_button.disabled = True
            
        except (RadarConnectionError, FileNotFoundError) as e:
            logger.error(f"Error connecting to sensor: {e}")
            self.connect_button.loading = False
            self.connect_button.name = "Connection Failed"
            self.connect_button.button_type = "danger"
            # Don't exit, just allow retry
            if self.radar:
                self.radar.close()
                self.radar = None
    
    def _record_callback(self, event):
        """Toggle recording state."""
        if not self.is_recording:
            # Start recording
            os.makedirs(self.recording_dir, exist_ok=True)
            timestamp = datetime.now().strftime("%Y%m%d_%H%M%S")
            filename = os.path.join(self.recording_dir, f"radar_data_{timestamp}.csv")
            self.recording_file = open(filename, "w")
            # Write header
            self.recording_file.write("frame,x,y,velocity,snr\n")
            self.is_recording = True
            self.record_button.name = 'Stop Recording'
            self.record_button.button_type = 'danger'
            logger.info(f"Started recording to {filename}")
        else:
            # Stop recording
            if self.recording_file:
                self.recording_file.close()
                self.recording_file = None
            self.is_recording = False
            self.record_button.name = 'Start Recording'
            self.record_button.button_type = 'primary'
            logger.info("Stopped recording")
    
    def _start_callback(self, event):
        """Start periodic updates."""
        if not self.is_running and self.radar.is_connected():
            self.stop_button.disabled = False
            self.record_button.disabled = False
            self.radar.configure_and_start()
            # Instead of periodic callback, schedule the first update
            self.is_running = True
            pn.state.onload(self.update_plot)
            self.start_button.button_type = 'success'
            self.start_button.name = 'Running'
            self.start_button.disabled = True
    
    def _stop_callback(self, event):
        """Stop periodic updates."""
        if self.is_running:
            self.start_button.disabled = False
            self.stop_button.disabled = True
            if self.radar.is_connected():
                logger.info("Stopping sensor...")
                self.radar.stop()
            self.is_running = False
            self.start_button.button_type = 'primary'
            self.start_button.name = 'Start'
            # Also stop recording if it's active
            if self.is_recording:
                self._record_callback(None)
            self.record_button.disabled = True
    
    def _exit_callback(self, event):
        """Handle exit button click - cleanup and quit."""
        logger.info("Cleaning up and exiting...")
        self.cleanup()
        # Stop the server more gracefully
        if pn.state.curdoc:
            pn.state.curdoc.remove_root(self.layout)
        # Force exit the program
        os._exit(0)
    
    def _load_initial_config(self):
        """Load the initial configuration from file."""
        try:
            with open(self.config_file, 'r') as f:
                self.config_text.value = f.read()
        except Exception as e:
            logger.error(f"Error loading configuration: {e}")
            self.config_text.value = "# Error loading configuration file"

    def _show_config_modal(self, event):
        """Show the configuration modal."""
        self.config_modal.visible = True

    def _hide_config_modal(self, event):
        """Hide the configuration modal."""
        self.config_modal.visible = False

    def _save_config(self, event):
        """Save the configuration and hide modal."""
        try:
            # Save to file
            with open(self.config_file, 'w') as f:
                f.write(self.config_text.value)
                
            # If connected, send configuration to sensor
            if self.radar.is_connected():
                responses = self.radar.send_config(self.config_text.value)
                if responses:
                    logger.info("Sensor responses:")
                    for response in responses:
                        logger.info(f"  {response}")
                
            logger.info("Configuration saved successfully")
            self._hide_config_modal(None)
            
        except Exception as e:
            logger.error(f"Error saving configuration: {e}")

    def create_plot(self):
        """Create the scatter plot."""
        p = figure(
            title='Radar Point Cloud', 
            width=1200,    # Doubled from 600
            height=800,    # Doubled from 400
            x_range=(-2.5, 2.5),  # Set fixed x range to ±5m
            y_range=(0, 5)   # Set fixed y range to ±5m
        )
        
        # Set up the scatter plot with empty data source
        self.data_source = ColumnDataSource({
            'x': [], 
            'y': [], 
            'velocity': [], 
            'size': []
        })
        
        # Set up the scatter plot
        self.scatter_source = p.scatter(
            x='x',
            y='y', 
            size='size',
            fill_color={'field': 'velocity', 'transform': self.color_mapper},
            line_color=None,
            alpha=0.6,
            source=self.data_source
        )
        
        # Add colorbar
        color_bar = ColorBar(
            color_mapper=self.color_mapper,
            title='Velocity (m/s)',
            location=(0, 0)
        )
        p.add_layout(color_bar, 'right')
        
        # Set up axes
        p.axis.axis_label_text_font_size = '12pt'
        p.axis.axis_label_text_font_style = 'normal'
        p.xaxis.axis_label = 'X Position (m)'
        p.yaxis.axis_label = 'Y Position (m)'
        
        return pn.pane.Bokeh(p)
    
    def update_plot(self):
        """Update the plot with new radar data."""
        
        try:
            # Get actual radar data
            data = RadarData(self.radar)
            if data is not None and data.pc is not None:
                x, y, z, velocity = data.pc
                
                # Clip x and y values to plot range
                x = np.clip(x, -2.5, 2.5)
                y = np.clip(y, 0, 5)
                
                # Clip velocity to color mapper range
                velocity = np.clip(velocity, -1, 1)
                
                # Get original SNR values (0-60 range)
                # Ensure snr_values has same length as position data
                if data.snr and len(data.snr) == len(x):
                    snr_values = np.array(data.snr)
                else:
                    snr_values = np.ones(len(x)) * 30  # Default to mid-range if no SNR or length mismatch
                
                # Scale and clip SNR only for display
                display_sizes = np.clip(snr_values / 60.0, 0, 1)  # Normalize to 0-1 range
                point_sizes = 5 + display_sizes * 15  # Scale to range 5-20 pixels
                
                # Ensure all arrays have the same length before updating
                min_length = min(len(x), len(y), len(velocity), len(point_sizes))
                
                # Update the scatter plot data with consistent lengths
                self.data_source.data = {
                    'x': x[:min_length],
                    'y': y[:min_length],
                    'velocity': velocity[:min_length],
                    'size': point_sizes[:min_length]
                }

                # Save data if recording is enabled
                if self.is_recording and self.recording_file:
                    frame_number = data.frame_number if data.frame_number is not None else 0
                    for i in range(min_length):
                        self.recording_file.write(f"{frame_number},{x[i]:.3f},{y[i]:.3f},{velocity[i]:.3f},{snr_values[i]:.3f}\n")
                    self.recording_file.flush()  # Ensure data is written to disk
            else:
                # Clear the plot when no data is available
                self.data_source.data = {
                    'x': [],
                    'y': [],
                    'velocity': [],
                    'size': []
                }

            # Schedule next update if still running
            if self.is_running:
                pn.state.add_periodic_callback(self.update_plot, period=10, count=1)

        except Exception as e:
            logger.error(f"Error updating plot: {e}")
            # Clear the plot on error
            self.data_source.data = {
                'x': [],
                'y': [],
                'velocity': [],
                'size': []
            }
            self._stop_callback(None)
    
    def create_layout(self):
        """Create the GUI layout."""
        # Create a header
        header = pn.pane.Markdown('# Radar Sensor Control Panel', 
                                styles={'background': '#f0f0f0', 'padding': '10px'})
        
        # Create a sidebar with controls
        sidebar = pn.Column(
            pn.pane.Markdown('## Controls'),
            pn.Row(self.load_config_button),
            self.connect_button,  # Connect button first
            self.config_button,   # Config button second
            pn.layout.Divider(),
            self.start_button,
            self.stop_button,
            self.record_button,
            pn.layout.Divider(),
            self.exit_button,     # Moved exit button up
            pn.layout.Divider(),
            self.modify_params_checkbox,  # Moved modify parameters checkbox down
            width=300,
            styles={'background': '#f8f8f8', 'padding': '10px'}
        )
        
        # Create main content area
        main = pn.Column(
            pn.pane.Markdown('## Real-time Data'),
            self.plot,
            self.config_modal,  # Add the modal to main layout
            self.params_panel,  # Add the parameters panel to main layout
            styles={'padding': '10px'}
        )
        
        # Add CSS for modal and panel styling
        pn.extension(raw_css=["""
        .modal {
            position: fixed !important;
            top: 50% !important;
            left: 50% !important;
            transform: translate(-50%, -50%) !important;
            z-index: 1000 !important;
        }
        .modal-content {
            background: white !important;
            border: 1px solid #ddd !important;
            border-radius: 5px !important;
            padding: 20px !important;
            box-shadow: 0 0 10px rgba(0,0,0,0.1) !important;
        }
        .bk-root .bk-float-panel {
            position: fixed !important;
            top: 80px !important;
            right: 20px !important;
            z-index: 1000 !important;
        }
        """])
        
        # Combine everything into a template
        template = pn.template.MaterialTemplate(
            title='XWR68XX ISK Radar GUI',
            sidebar=sidebar,
            main=main,
            header=header
        )
        
        return template
    
    def cleanup(self):
        """Clean up resources when closing the GUI."""
        if self.is_running:
            self._stop_callback(None)
        if self.is_recording and self.recording_file:
            self.recording_file.close()
        if self.radar is not None and self.radar.is_connected():
            self.radar.close()

    def _detect_radar_type(self):
        """Auto-detect which radar is connected."""
        # Check serial ports and identify device type
        radar_base = RadarConnection()
        self.radar_type, self.config_file = radar_base.detect_radar_type()
<<<<<<< HEAD
        return self.radar_type is not None
=======
        return self.radar_type is not None

    def _toggle_params_panel(self, event):
        """Toggle the visibility of the parameters panel."""
        self.params_panel.visible = event.new
    
    def _frame_period_callback(self, event):
        """Handle frame period slider changes."""
        if self.radar and self.radar.is_connected():
            try:
                self.radar.set_frame_period(event.new)
                logger.info(f"Frame period set to {event.new}ms")
            except Exception as e:
                logger.error(f"Error setting frame period: {e}")
    
    def _mob_enabled_callback(self, event):
        """Handle multi-object beamforming enable/disable."""
        if self.radar and self.radar.is_connected():
            try:
                self.radar.set_mob_enabled(event.new)
                logger.info(f"Multi-object beamforming {'enabled' if event.new else 'disabled'}")
                # Only enable threshold slider if MOB is enabled
                self.mob_threshold_slider.disabled = not event.new
            except Exception as e:
                logger.error(f"Error setting MOB state: {e}")
    
    def _mob_threshold_callback(self, event):
        """Handle multi-object beamforming threshold changes."""
        if self.radar and self.radar.is_connected():
            try:
                self.radar.set_mob_threshold(event.new)
                logger.info(f"MOB threshold set to {event.new}")
            except Exception as e:
                logger.error(f"Error setting MOB threshold: {e}")

# Move these lines inside a main block
if __name__ == "__main__":
    # Create and serve the application when run directly
    radar_gui = RadarGUI()
    radar_gui.layout.servable()
>>>>>>> 59610e39
<|MERGE_RESOLUTION|>--- conflicted
+++ resolved
@@ -6,16 +6,13 @@
 from bokeh.plotting import figure
 from bokeh.models import ColorBar, LinearColorMapper, ColumnDataSource
 import colorcet as cc
-from xwr68xxisk.radar import XWR68xxRadar, RadarConnectionError, AWR2544Radar
+from xwr68xxisk.radar import RadarConnectionError
 from xwr68xxisk.parse import RadarData
-import time
 import os
 import logging
 from datetime import datetime
 from panel.widgets import TextAreaInput, StaticText, Button, FileInput, Select, FloatSlider, Checkbox
 from xwr68xxisk.radar import RadarConnection, create_radar
-import socket
-from xwr68xxisk import defaultconfig
 
 logger = logging.getLogger(__name__)
 
@@ -548,9 +545,6 @@
         # Check serial ports and identify device type
         radar_base = RadarConnection()
         self.radar_type, self.config_file = radar_base.detect_radar_type()
-<<<<<<< HEAD
-        return self.radar_type is not None
-=======
         return self.radar_type is not None
 
     def _toggle_params_panel(self, event):
@@ -584,11 +578,4 @@
                 self.radar.set_mob_threshold(event.new)
                 logger.info(f"MOB threshold set to {event.new}")
             except Exception as e:
-                logger.error(f"Error setting MOB threshold: {e}")
-
-# Move these lines inside a main block
-if __name__ == "__main__":
-    # Create and serve the application when run directly
-    radar_gui = RadarGUI()
-    radar_gui.layout.servable()
->>>>>>> 59610e39
+                logger.error(f"Error setting MOB threshold: {e}")